{-# LANGUAGE OverloadedStrings #-}
module KAT_PubKey (tests) where

import Test.Tasty
import Test.Tasty.HUnit

import Data.ByteString (ByteString)
import qualified Data.ByteString as B
import Data.ByteString.Char8 ()

import Crypto.PubKey.MaskGenFunction
import Crypto.Hash

import KAT_PubKey.OAEP
import KAT_PubKey.PSS
import KAT_PubKey.DSA
import KAT_PubKey.ECC
import KAT_PubKey.ECDSA
<<<<<<< HEAD
import KAT_PubKey.Rabin
=======
import KAT_PubKey.RSA
>>>>>>> 98475543
import Utils
import qualified KAT_PubKey.P256 as P256

data VectorMgf = VectorMgf { seed :: ByteString
                           , dbMask :: ByteString
                           }

doMGFTest (i, vmgf) = testCase (show i) (dbMask vmgf @=? actual)
    where actual = mgf1 SHA1 (seed vmgf) (B.length $ dbMask vmgf)

vectorsMGF =
    [ VectorMgf
        { seed = "\xdf\x1a\x89\x6f\x9d\x8b\xc8\x16\xd9\x7c\xd7\xa2\xc4\x3b\xad\x54\x6f\xbe\x8c\xfe"
        , dbMask = "\x66\xe4\x67\x2e\x83\x6a\xd1\x21\xba\x24\x4b\xed\x65\x76\xb8\x67\xd9\xa4\x47\xc2\x8a\x6e\x66\xa5\xb8\x7d\xee\x7f\xbc\x7e\x65\xaf\x50\x57\xf8\x6f\xae\x89\x84\xd9\xba\x7f\x96\x9a\xd6\xfe\x02\xa4\xd7\x5f\x74\x45\xfe\xfd\xd8\x5b\x6d\x3a\x47\x7c\x28\xd2\x4b\xa1\xe3\x75\x6f\x79\x2d\xd1\xdc\xe8\xca\x94\x44\x0e\xcb\x52\x79\xec\xd3\x18\x3a\x31\x1f\xc8\x97\x39\xa9\x66\x43\x13\x6e\x8b\x0f\x46\x5e\x87\xa4\x53\x5c\xd4\xc5\x9b\x10\x02\x8d"
        }
    ]

tests = testGroup "PubKey"
    [ testGroup "MGF1" $ map doMGFTest (zip [katZero..] vectorsMGF)
    , rsaTests
    , pssTests
    , oaepTests
    , dsaTests
    , eccTests
    , ecdsaTests
    , P256.tests
    , rabinTests
    ]

--newKats = [ eccKatTests ]<|MERGE_RESOLUTION|>--- conflicted
+++ resolved
@@ -16,11 +16,8 @@
 import KAT_PubKey.DSA
 import KAT_PubKey.ECC
 import KAT_PubKey.ECDSA
-<<<<<<< HEAD
+import KAT_PubKey.RSA
 import KAT_PubKey.Rabin
-=======
-import KAT_PubKey.RSA
->>>>>>> 98475543
 import Utils
 import qualified KAT_PubKey.P256 as P256
 
